# Documentation: https://aka.ms/yaml

trigger:
  batch: true
  branches:
    include:
    # This is where pull requests from "bors r+" are built.
    - staging
    # This is where pull requests from "bors try" are built.
    - trying
    # Build pull requests.
    - master
    # Build post braches
    - post-*

strategy:
  matrix:
    linux:
      image_name: 'ubuntu-16.04'
<<<<<<< HEAD
      rustup_toolchain: nightly
    mac:
      image_name: 'macos-10.13'
      rustup_toolchain: nightly
    windows:
      image_name: 'vs2017-win2016'
      rustup_toolchain: nightly
=======
      rustup_toolchain: stable
>>>>>>> db898133

pool:
  vmImage: $(image_name)

steps:
- bash: |
    echo "Hello world from $AGENT_NAME running on $AGENT_OS"
    echo "Reason: $BUILD_REASON"
    echo "Requested for: $BUILD_REQUESTEDFOR"
  displayName: 'Build Info'
  continueOnError: true

- script: |
    curl https://sh.rustup.rs -sSf | sh -s -- -y --default-toolchain $RUSTUP_TOOLCHAIN
    echo "##vso[task.setvariable variable=PATH;]$PATH:$HOME/.cargo/bin"
  condition: or(eq( variables['Agent.OS'], 'Linux' ),  eq( variables['Agent.OS'], 'Darwin' ))
  displayName: 'Install Rust (Linux/macOS)'

- script: |
    curl -sSf -o rustup-init.exe https://win.rustup.rs
    rustup-init.exe -y --default-toolchain %RUSTUP_TOOLCHAIN%
    echo ##vso[task.setvariable variable=PATH;]%PATH%;%USERPROFILE%\.cargo\bin
  condition: eq( variables['Agent.OS'], 'Windows_NT' )
  displayName: 'Install Rust (Windows)'

- script: |
    rustc -Vv
    cargo -V
  displayName: 'Print Rust Version'
  continueOnError: true

<<<<<<< HEAD
- script: rustup component add rust-src
  displayName: 'Install Rustup Src Component'

- script: |
    cargo install cargo-xbuild --debug
    cargo install bootimage --debug
  displayName: 'Install cargo-xbuild and bootimage'

- script: bootimage build
=======
- script: cargo rustc -- -Clink-arg=-nostartfiles
>>>>>>> db898133
  displayName: 'Build'<|MERGE_RESOLUTION|>--- conflicted
+++ resolved
@@ -17,17 +17,13 @@
   matrix:
     linux:
       image_name: 'ubuntu-16.04'
-<<<<<<< HEAD
-      rustup_toolchain: nightly
+      rustup_toolchain: stable
     mac:
       image_name: 'macos-10.13'
       rustup_toolchain: nightly
     windows:
       image_name: 'vs2017-win2016'
       rustup_toolchain: nightly
-=======
-      rustup_toolchain: stable
->>>>>>> db898133
 
 pool:
   vmImage: $(image_name)
@@ -59,7 +55,6 @@
   displayName: 'Print Rust Version'
   continueOnError: true
 
-<<<<<<< HEAD
 - script: rustup component add rust-src
   displayName: 'Install Rustup Src Component'
 
@@ -69,7 +64,4 @@
   displayName: 'Install cargo-xbuild and bootimage'
 
 - script: bootimage build
-=======
-- script: cargo rustc -- -Clink-arg=-nostartfiles
->>>>>>> db898133
   displayName: 'Build'