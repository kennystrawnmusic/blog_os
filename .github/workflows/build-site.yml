name: Build Site

on:
  push:
    branches:
      - '*'
      - '!staging.tmp'
    tags:
      - '*'
  pull_request:
  schedule:
    - cron: '0 0 1/4 * *'   # every 4 days

jobs:
  build_site:
    name: "Zola Build"
    runs-on: ubuntu-latest

    steps:
    - uses: actions/checkout@v1

<<<<<<< HEAD
    - name: 'Clone Zola'
      run: git clone https://github.com/getzola/zola.git --branch next
=======
    - name: 'Download Zola'
      run: curl -sL https://github.com/getzola/zola/releases/download/v0.10.0/zola-v0.10.0-x86_64-unknown-linux-gnu.tar.gz | tar zxv
>>>>>>> 2b20528e
    - name: "Install Python Tools"
      run: python -m pip install --upgrade pip setuptools wheel
    - name: 'Install Python Libraries'
      run: python -m pip install --user -r requirements.txt
      working-directory: "blog"

    - name: "Run before_build.py script"
      run: python before_build.py
      working-directory: "blog"
    - name: "Build Site"
      run: cargo run --manifest-path=../zola/Cargo.toml -- build
      working-directory: "blog"

    - name: Upload Generated Site
      uses: actions/upload-artifact@v1.0.0
      with:
        name: generated_site
        path: blog/public

  zola_check:
    name: "Zola Check"
    runs-on: ubuntu-latest

    steps:
    - uses: actions/checkout@v1

<<<<<<< HEAD
    - name: 'Clone Zola'
      run: git clone https://github.com/getzola/zola.git --branch next
=======
    - name: 'Download Zola'
      run: curl -sL https://github.com/getzola/zola/releases/download/v0.10.0/zola-v0.10.0-x86_64-unknown-linux-gnu.tar.gz | tar zxv
>>>>>>> 2b20528e

    - name: "Run zola check"
      run: cargo run --manifest-path=../zola/Cargo.toml -- check
      working-directory: "blog"
      continue-on-error: true

  check_spelling:
    name: "Check Spelling"
    runs-on: ubuntu-latest

    steps:
    - uses: actions/checkout@v1

    - run: curl -L https://git.io/misspell | bash
      name: "Install misspell"
    - run: bin/misspell -error blog/content
      name: "Check for common typos"

  deploy_site:
    name: "Deploy Generated Site"
    runs-on: ubuntu-latest
    needs: [build_site, check_spelling]
    if: github.ref == 'refs/heads/master' && (github.event_name == 'push' || github.event_name == 'schedule')

    steps:
    - name: "Download Generated Site"
      uses: actions/download-artifact@v1
      with:
        name: generated_site

    - name: Setup SSH Keys and known_hosts
      run: |
          mkdir -p ~/.ssh
          ssh-keyscan github.com >> ~/.ssh/known_hosts
          ssh-agent -a $SSH_AUTH_SOCK > /dev/null
          ssh-add - <<< "$deploy_key"
          echo ::set-env name=SSH_AUTH_SOCK::$SSH_AUTH_SOCK
      env:
        SSH_AUTH_SOCK: /tmp/ssh_agent.sock
        deploy_key: ${{ secrets.DEPLOY_SSH_KEY }}

    - name: "Clone blog_os_deploy Repo"
      run: git clone git@github.com:phil-opp/blog_os_deploy.git --branch gh-pages

    - name: "Set Up Git Identity"
      run: |
        git config --local user.name "GitHub Actions Deploy"
        git config --local user.email "github-actions-deploy@phil-opp.com"
      working-directory: "blog_os_deploy"

    - name: "Delete Old Content"
      run: "rm -r ./*"
      working-directory: "blog_os_deploy"

    - name: "Add New Content"
      run: cp -r generated_site/* blog_os_deploy

    - name: "Commit New Content"
      run: |
        git add .
        git commit --allow-empty -m "Deploy ${GITHUB_SHA}

        Deploy of commit https://github.com/phil-opp/blog_os/commit/${GITHUB_SHA}"
      working-directory: "blog_os_deploy"

    - name: "Show Changes"
      run: "git show"
      working-directory: "blog_os_deploy"

    - name: "Push Changes"
      run: "git push"
      working-directory: "blog_os_deploy"<|MERGE_RESOLUTION|>--- conflicted
+++ resolved
@@ -19,13 +19,8 @@
     steps:
     - uses: actions/checkout@v1
 
-<<<<<<< HEAD
-    - name: 'Clone Zola'
-      run: git clone https://github.com/getzola/zola.git --branch next
-=======
     - name: 'Download Zola'
       run: curl -sL https://github.com/getzola/zola/releases/download/v0.10.0/zola-v0.10.0-x86_64-unknown-linux-gnu.tar.gz | tar zxv
->>>>>>> 2b20528e
     - name: "Install Python Tools"
       run: python -m pip install --upgrade pip setuptools wheel
     - name: 'Install Python Libraries'
@@ -36,7 +31,7 @@
       run: python before_build.py
       working-directory: "blog"
     - name: "Build Site"
-      run: cargo run --manifest-path=../zola/Cargo.toml -- build
+      run: ../zola build
       working-directory: "blog"
 
     - name: Upload Generated Site
@@ -52,16 +47,11 @@
     steps:
     - uses: actions/checkout@v1
 
-<<<<<<< HEAD
-    - name: 'Clone Zola'
-      run: git clone https://github.com/getzola/zola.git --branch next
-=======
     - name: 'Download Zola'
       run: curl -sL https://github.com/getzola/zola/releases/download/v0.10.0/zola-v0.10.0-x86_64-unknown-linux-gnu.tar.gz | tar zxv
->>>>>>> 2b20528e
 
     - name: "Run zola check"
-      run: cargo run --manifest-path=../zola/Cargo.toml -- check
+      run: ../zola check
       working-directory: "blog"
       continue-on-error: true
 
