[package]
name = "blog_os"
version = "0.1.0"
authors = ["Philipp Oppermann <dev@phil-opp.com>"]
edition = "2018"

[dependencies]
<<<<<<< HEAD
bootloader = "0.8.0"
volatile = "0.2.6"
spin = "0.5.2"

[dependencies.lazy_static]
version = "1.0"
features = ["spin_no_std"]
=======
bootloader = "0.9.3"
>>>>>>> b1bf0873
<|MERGE_RESOLUTION|>--- conflicted
+++ resolved
@@ -5,14 +5,10 @@
 edition = "2018"
 
 [dependencies]
-<<<<<<< HEAD
-bootloader = "0.8.0"
+bootloader = "0.9.3"
 volatile = "0.2.6"
 spin = "0.5.2"
 
 [dependencies.lazy_static]
 version = "1.0"
-features = ["spin_no_std"]
-=======
-bootloader = "0.9.3"
->>>>>>> b1bf0873
+features = ["spin_no_std"]