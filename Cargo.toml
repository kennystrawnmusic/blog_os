[package]
name = "blog_os"
version = "0.1.0"
authors = ["Philipp Oppermann <dev@phil-opp.com>"]
edition = "2018"

[dependencies]
bootloader = "0.3.12"
volatile = "0.2.3"
spin = "0.4.9"
array-init = "0.0.3"
uart_16550 = "0.1.0"
<<<<<<< HEAD
x86_64 = "0.3.5"
pic8259_simple = "0.1.1"
pc-keyboard = "0.3.1"
=======
x86_64 = "0.4.0"
>>>>>>> 29ee6b15

[dependencies.lazy_static]
version = "1.0"
features = ["spin_no_std"]

[profile.dev]
panic = "abort"

[profile.release]
panic = "abort"

[package.metadata.bootimage]
default-target = "x86_64-blog_os.json"<|MERGE_RESOLUTION|>--- conflicted
+++ resolved
@@ -10,13 +10,9 @@
 spin = "0.4.9"
 array-init = "0.0.3"
 uart_16550 = "0.1.0"
-<<<<<<< HEAD
-x86_64 = "0.3.5"
+x86_64 = "0.4.0"
 pic8259_simple = "0.1.1"
 pc-keyboard = "0.3.1"
-=======
-x86_64 = "0.4.0"
->>>>>>> 29ee6b15
 
 [dependencies.lazy_static]
 version = "1.0"
