--- conflicted
+++ resolved
@@ -13,12 +13,8 @@
 harness = false
 
 [dependencies]
-<<<<<<< HEAD
-bootloader = { version = "0.9.3", features = ["map_physical_memory"]}
-=======
-bootloader = "0.9.8"
+bootloader = { version = "0.9.8", features = ["map_physical_memory"]}
 rlibc = "1.0.0"
->>>>>>> 5d355277
 volatile = "0.2.6"
 spin = "0.5.2"
 x86_64 = "0.11.0"
