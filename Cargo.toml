--- conflicted
+++ resolved
@@ -17,12 +17,9 @@
 volatile = "0.2.3"
 spin = "0.4.9"
 x86_64 = "0.5.2"
-<<<<<<< HEAD
+uart_16550 = "0.2.0"
 pic8259_simple = "0.1.1"
 pc-keyboard = "0.3.1"
-=======
-uart_16550 = "0.2.0"
->>>>>>> 70d981e1
 
 [dependencies.lazy_static]
 version = "1.0"
