{% extends "edition-2/base.html" %}

{% import "edition-2/macros.html" as macros %}
{% import "snippets.html" as snippets %}

{% block title %}{{ config.title }}{% endblock title %}

{% block main %}
{% set posts_section = get_section(path = "edition-2/posts/_index.md") %}
{% set posts = posts_section.pages %}

{{ section.content
    | replace(from="<!-- latest-post -->", to=macros::latest_post(posts=posts))
    | safe
}}

<div>
{%- set chapter = "none" -%}
{%- for post in posts -%}
    {%- if post.extra["chapter"] -%}
        {%- if post.extra["chapter"] != chapter -%}
            {# Begin new chapter #}
            {%- set_global chapter = post.extra["chapter"] -%}
</div>

<div id="{{chapter | slugify}}" class="post-category {{chapter | slugify}}">{{ chapter }}</div>
<div class="posts {{chapter | slugify}}">
        {%- endif -%}
    {%- endif -%}

    {{ macros::post_link(page=post) }}
{%- endfor -%}
</div>

<div class="posts subscribe">
    <h2 class="post-title">Subscribe</h2>
    <p>Receive notifications about new posts and other major changes! You can either:</p>

    <ul>
        <li>Subscribe to our <a href="/rss.xml">RSS/Atom Feed</a>,</li>
        <li>Subscribe to <a href="https://github.com/phil-opp/blog_os/issues/479">this GitHub issue</a>, or</li>
        <li>Subscribe to our <a href="https://tinyletter.com/phil-opp/">email newsletter</a>.</li>
    </ul>
</div>

<hr>

<div class="frontpage-section">
    <h2>Status Updates</h2>
    {% set status_updates = get_section(path = "status-update/_index.md") %}
    <p>{{ status_updates.description }}</p>
    <ul>
        {% include "auto/status-updates-truncated.html" %}
        <li><a href="{{ get_url(path="@/status-update/_index.md") | safe }}"><em>view all »</em></a></li>
    </ul>
</div>

<div class="frontpage-section">
    <h2 class="post-title">First Edition</h2>
    <p>You are currently viewing the second edition of “Writing an OS in Rust”. The first edition is very different in many aspects, for example it builds upon the GRUB bootloader instead of using the `bootloader` crate. In case you're interested in it, it is still available. Note that the first edition is no longer updated and might contain outdated information. <a class="read-more" href="{{ get_url(path = "edition-1") | safe }}"><em>read&nbsp;the&nbsp;first edition&nbsp;»</em></a></p>
</div>

<div class="">
    <h2>Support Me</h2>
    {{ snippets::support() }}
</div>
{% endblock main %}

{% block after_main %}
<aside class="page-aside-right">
    <div class="block" id="language-selector">
<<<<<<< HEAD
        {% if section.translations -%}
        <div class="block" id="language-selector">
            <h2>Other Languages</h2>
            <ul>{%- for translation in section.translations | sort(attribute="lang") %}
                <li data-lang-switch-to="{{ translation.lang }}" class=""><a href="{{ translation.permalink | safe }}">
                    {%- if translation.lang == "en" -%}
                        English (original)
                    {%- else -%}
                        {{ trans(key="lang_name", lang = translation.lang) }}
                    {%- endif -%}
                </a></li>
            {% endfor %}</ul>
        </div>
        {%- endif %}
=======
        <h2>Other Languages</h2>
        {% set translations = section.translations | group_by(attribute="lang") %}
        <ul>{%- for lang_code in config.extra.languages -%}
            {%- set translation = translations[lang_code].0 -%}
            {%- if translation and lang_code != lang -%}
                <li data-lang-switch-to="{{ translation.lang }}" class=""><a href="{{ translation.permalink | safe }}">
                    {{ trans(key="lang_name", lang = translation.lang) }}
                </a></li>
            {%- endif -%}
        {% endfor %}</ul>
>>>>>>> c7eced8b
    </div>
    <div class="block">
        <h2>Recent Updates</h2>
        {% include "auto/recent-updates.html" %}
    </div>

    <div class="block">
        <h2>Repository</h2>
        <div class="gh-repo-box">
            <div>
                <svg viewBox="0 0 12 16" version="1.1" width="12" height="16" aria-hidden="true"><path fill-rule="evenodd" d="M4 9H3V8h1v1zm0-3H3v1h1V6zm0-2H3v1h1V4zm0-2H3v1h1V2zm8-1v12c0 .55-.45 1-1 1H6v2l-1.5-1.5L3 16v-2H1c-.55 0-1-.45-1-1V1c0-.55.45-1 1-1h10c.55 0 1 .45 1 1zm-1 10H1v2h2v-1h3v1h5v-2zm0-10H2v9h9V1z"></path></svg>
                <a href="https://github.com/phil-opp/blog_os" class="repo-link">
                    <span title="blog_os">phil-opp/blog_os</span>
                </a>
            </div>

            <p class="subtitle">
                Writing an OS in Rust
            </p>

            <p class="stars-forks">
                <a href="https://github.com/phil-opp/blog_os/stargazers" class="stars">
                    <svg aria-label="stars" viewBox="0 0 14 16" version="1.1" width="14" height="16" role="img"><path fill-rule="evenodd" d="M14 6l-4.9-.64L7 1 4.9 5.36 0 6l3.6 3.26L2.67 14 7 11.67 11.33 14l-.93-4.74L14 6z"></path></svg>
                    {% include "auto/stars.html" %}
                </a>
                <a href="https://github.com/phil-opp/blog_os/network/members" class="forks">
                    <svg aria-label="forks" viewBox="0 0 10 16" version="1.1" width="10" height="16" role="img"><path fill-rule="evenodd" d="M8 1a1.993 1.993 0 0 0-1 3.72V6L5 8 3 6V4.72A1.993 1.993 0 0 0 2 1a1.993 1.993 0 0 0-1 3.72V6.5l3 3v1.78A1.993 1.993 0 0 0 5 15a1.993 1.993 0 0 0 1-3.72V9.5l3-3V4.72A1.993 1.993 0 0 0 8 1zM2 4.2C1.34 4.2.8 3.65.8 3c0-.65.55-1.2 1.2-1.2.65 0 1.2.55 1.2 1.2 0 .65-.55 1.2-1.2 1.2zm3 10c-.66 0-1.2-.55-1.2-1.2 0-.65.55-1.2 1.2-1.2.65 0 1.2.55 1.2 1.2 0 .65-.55 1.2-1.2 1.2zm3-10c-.66 0-1.2-.55-1.2-1.2 0-.65.55-1.2 1.2-1.2.65 0 1.2.55 1.2 1.2 0 .65-.55 1.2-1.2 1.2z"></path></svg>
                    {% include "auto/forks.html" %}
                </a>

                <a href="https://github.com/sponsors/phil-opp" class="sponsor">
                    <svg viewBox="0 0 12 16" version="1.1" width="12" height="16" aria-hidden="true"><path fill-rule="evenodd" d="M9 2c-.97 0-1.69.42-2.2 1-.51.58-.78.92-.8 1-.02-.08-.28-.42-.8-1-.52-.58-1.17-1-2.2-1-1.632.086-2.954 1.333-3 3 0 .52.09 1.52.67 2.67C1.25 8.82 3.01 10.61 6 13c2.98-2.39 4.77-4.17 5.34-5.33C11.91 6.51 12 5.5 12 5c-.047-1.69-1.342-2.913-3-3z"></path></svg>
                    Sponsor
                </a>
            </p>
        </div>
    </div>
</aside>

{% endblock after_main %}<|MERGE_RESOLUTION|>--- conflicted
+++ resolved
@@ -69,23 +69,9 @@
 {% block after_main %}
 <aside class="page-aside-right">
     <div class="block" id="language-selector">
-<<<<<<< HEAD
         {% if section.translations -%}
         <div class="block" id="language-selector">
             <h2>Other Languages</h2>
-            <ul>{%- for translation in section.translations | sort(attribute="lang") %}
-                <li data-lang-switch-to="{{ translation.lang }}" class=""><a href="{{ translation.permalink | safe }}">
-                    {%- if translation.lang == "en" -%}
-                        English (original)
-                    {%- else -%}
-                        {{ trans(key="lang_name", lang = translation.lang) }}
-                    {%- endif -%}
-                </a></li>
-            {% endfor %}</ul>
-        </div>
-        {%- endif %}
-=======
-        <h2>Other Languages</h2>
         {% set translations = section.translations | group_by(attribute="lang") %}
         <ul>{%- for lang_code in config.extra.languages -%}
             {%- set translation = translations[lang_code].0 -%}
@@ -94,8 +80,9 @@
                     {{ trans(key="lang_name", lang = translation.lang) }}
                 </a></li>
             {%- endif -%}
-        {% endfor %}</ul>
->>>>>>> c7eced8b
+            {% endfor %}</ul>
+        </div>
+        {%- endif %}
     </div>
     <div class="block">
         <h2>Recent Updates</h2>
