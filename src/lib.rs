#![no_std]
#![cfg_attr(test, no_main)]
#![feature(custom_test_frameworks)]
#![feature(abi_x86_interrupt)]
#![test_runner(crate::test_runner)]
#![reexport_test_harness_main = "test_main"]

use core::panic::PanicInfo;

pub mod gdt;
pub mod interrupts;
pub mod serial;
pub mod vga_buffer;

pub fn init() {
    gdt::init();
    interrupts::init_idt();
}

pub fn test_runner(tests: &[&dyn Fn()]) {
    serial_println!("Running {} tests", tests.len());
    for test in tests {
        test();
    }
    exit_qemu(QemuExitCode::Success);
}

pub fn test_panic_handler(info: &PanicInfo) -> ! {
    serial_println!("[failed]\n");
    serial_println!("Error: {}\n", info);
    exit_qemu(QemuExitCode::Failed);
    loop {}
}

#[derive(Debug, Clone, Copy, PartialEq, Eq)]
#[repr(u32)]
pub enum QemuExitCode {
    Success = 0x10,
    Failed = 0x11,
}

pub fn exit_qemu(exit_code: QemuExitCode) {
    use x86_64::instructions::port::Port;

<<<<<<< HEAD
    let mut port = Port::<u32>::new(0xf4);
    port.write(0);
}

pub fn hlt_loop() -> ! {
    loop {
        x86_64::instructions::hlt();
    }
=======
    unsafe {
        let mut port = Port::new(0xf4);
        port.write(exit_code as u32);
    }
}

/// Entry point for `cargo xtest`
#[cfg(test)]
#[no_mangle]
pub extern "C" fn _start() -> ! {
    init();
    test_main();
    loop {}
}

#[cfg(test)]
#[panic_handler]
fn panic(info: &PanicInfo) -> ! {
    test_panic_handler(info)
>>>>>>> 70d981e1
}<|MERGE_RESOLUTION|>--- conflicted
+++ resolved
@@ -42,16 +42,6 @@
 pub fn exit_qemu(exit_code: QemuExitCode) {
     use x86_64::instructions::port::Port;
 
-<<<<<<< HEAD
-    let mut port = Port::<u32>::new(0xf4);
-    port.write(0);
-}
-
-pub fn hlt_loop() -> ! {
-    loop {
-        x86_64::instructions::hlt();
-    }
-=======
     unsafe {
         let mut port = Port::new(0xf4);
         port.write(exit_code as u32);
@@ -71,5 +61,10 @@
 #[panic_handler]
 fn panic(info: &PanicInfo) -> ! {
     test_panic_handler(info)
->>>>>>> 70d981e1
+}
+
+pub fn hlt_loop() -> ! {
+    loop {
+        x86_64::instructions::hlt();
+    }
 }