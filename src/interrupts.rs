use crate::{gdt, hlt_loop, println};
use conquer_once::spin::OnceCell;
use core::{
    sync::atomic::{AtomicU64, Ordering},
    task::Waker,
};
use crossbeam_queue::ArrayQueue;
use futures_util::task::AtomicWaker;
use lazy_static::lazy_static;
use pic8259_simple::ChainedPics;
use spin;
use x86_64::structures::idt::{InterruptDescriptorTable, InterruptStackFrame, PageFaultErrorCode};

pub const PIC_1_OFFSET: u8 = 32;
pub const PIC_2_OFFSET: u8 = PIC_1_OFFSET + 8;

#[derive(Debug, Clone, Copy)]
#[repr(u8)]
pub enum InterruptIndex {
    Timer = PIC_1_OFFSET,
    Keyboard,
}

impl InterruptIndex {
    fn as_u8(self) -> u8 {
        self as u8
    }

    fn as_usize(self) -> usize {
        usize::from(self.as_u8())
    }
}

pub static PICS: spin::Mutex<ChainedPics> =
    spin::Mutex::new(unsafe { ChainedPics::new(PIC_1_OFFSET, PIC_2_OFFSET) });

lazy_static! {
    static ref IDT: InterruptDescriptorTable = {
        let mut idt = InterruptDescriptorTable::new();
        idt.breakpoint.set_handler_fn(breakpoint_handler);
        idt.page_fault.set_handler_fn(page_fault_handler);
        unsafe {
            idt.double_fault
                .set_handler_fn(double_fault_handler)
                .set_stack_index(gdt::DOUBLE_FAULT_IST_INDEX);
        }
        idt[InterruptIndex::Timer.as_usize()].set_handler_fn(timer_interrupt_handler);
        idt[InterruptIndex::Keyboard.as_usize()].set_handler_fn(keyboard_interrupt_handler);
        idt
    };
}

pub fn init_idt() {
    IDT.load();
}

pub fn init_queues() {
    INTERRUPT_WAKEUPS
        .try_init_once(|| ArrayQueue::new(10))
        .expect("failed to init interrupt wakeup queue");
    SCANCODE_QUEUE
        .try_init_once(|| ArrayQueue::new(10))
        .expect("failed to init scancode queue");
}

static INTERRUPT_WAKEUPS: OnceCell<ArrayQueue<Waker>> = OnceCell::uninit();

pub(crate) fn interrupt_wakeups() -> &'static ArrayQueue<Waker> {
    INTERRUPT_WAKEUPS
        .try_get()
        .expect("interrupt wakeup queue not initialized")
}

extern "x86-interrupt" fn breakpoint_handler(stack_frame: &mut InterruptStackFrame) {
    println!("EXCEPTION: BREAKPOINT\n{:#?}", stack_frame);
}

extern "x86-interrupt" fn page_fault_handler(
    stack_frame: &mut InterruptStackFrame,
    error_code: PageFaultErrorCode,
) {
    use x86_64::registers::control::Cr2;

    println!("EXCEPTION: PAGE FAULT");
    println!("Accessed Address: {:?}", Cr2::read());
    println!("Error Code: {:?}", error_code);
    println!("{:#?}", stack_frame);
    hlt_loop();
}

extern "x86-interrupt" fn double_fault_handler(
    stack_frame: &mut InterruptStackFrame,
    _error_code: u64,
) -> ! {
    panic!("EXCEPTION: DOUBLE FAULT\n{:#?}", stack_frame);
}

pub(crate) static TIMER_TICKS: AtomicU64 = AtomicU64::new(0);
pub(crate) static TIMER_INTERRUPT_WAKER: AtomicWaker = AtomicWaker::new();

extern "x86-interrupt" fn timer_interrupt_handler(_stack_frame: &mut InterruptStackFrame) {
    TIMER_TICKS.fetch_add(1, Ordering::Release);
    if let Some(waker) = TIMER_INTERRUPT_WAKER.take() {
        if let Err(_) = interrupt_wakeups().push(waker) {
            println!("WARNING: dropping interrupt wakeup");
        }
    }
    unsafe {
        PICS.lock()
            .notify_end_of_interrupt(InterruptIndex::Timer.as_u8());
    }
}

pub(crate) static SCANCODE_QUEUE: OnceCell<ArrayQueue<u8>> = OnceCell::uninit();
pub(crate) static KEYBOARD_INTERRUPT_WAKER: AtomicWaker = AtomicWaker::new();

extern "x86-interrupt" fn keyboard_interrupt_handler(_stack_frame: &mut InterruptStackFrame) {
<<<<<<< HEAD
    use x86_64::instructions::port::Port;

=======
    use pc_keyboard::{layouts, DecodedKey, HandleControl, Keyboard, ScancodeSet1};
    use spin::Mutex;
    use x86_64::instructions::port::Port;

    lazy_static! {
        static ref KEYBOARD: Mutex<Keyboard<layouts::Us104Key, ScancodeSet1>> = Mutex::new(
            Keyboard::new(layouts::Us104Key, ScancodeSet1, HandleControl::Ignore)
        );
    }

    let mut keyboard = KEYBOARD.lock();
>>>>>>> 83b67df8
    let mut port = Port::new(0x60);
    let scancode: u8 = unsafe { port.read() };

    let scancode_queue = SCANCODE_QUEUE
        .try_get()
        .expect("scancode queue not initialized");
    if let Err(_) = scancode_queue.push(scancode) {
        println!("WARNING: dropping keyboard input");
    }
    if let Some(waker) = KEYBOARD_INTERRUPT_WAKER.take() {
        if let Err(_) = interrupt_wakeups().push(waker) {
            println!("WARNING: dropping interrupt wakeup");
        }
    }

    unsafe {
        PICS.lock()
            .notify_end_of_interrupt(InterruptIndex::Keyboard.as_u8());
    }
}

#[cfg(test)]
use crate::{serial_print, serial_println};

#[test_case]
fn test_breakpoint_exception() {
    serial_print!("test_breakpoint_exception...");
    // invoke a breakpoint exception
    x86_64::instructions::interrupts::int3();
    serial_println!("[ok]");
}<|MERGE_RESOLUTION|>--- conflicted
+++ resolved
@@ -115,22 +115,7 @@
 pub(crate) static KEYBOARD_INTERRUPT_WAKER: AtomicWaker = AtomicWaker::new();
 
 extern "x86-interrupt" fn keyboard_interrupt_handler(_stack_frame: &mut InterruptStackFrame) {
-<<<<<<< HEAD
     use x86_64::instructions::port::Port;
-
-=======
-    use pc_keyboard::{layouts, DecodedKey, HandleControl, Keyboard, ScancodeSet1};
-    use spin::Mutex;
-    use x86_64::instructions::port::Port;
-
-    lazy_static! {
-        static ref KEYBOARD: Mutex<Keyboard<layouts::Us104Key, ScancodeSet1>> = Mutex::new(
-            Keyboard::new(layouts::Us104Key, ScancodeSet1, HandleControl::Ignore)
-        );
-    }
-
-    let mut keyboard = KEYBOARD.lock();
->>>>>>> 83b67df8
     let mut port = Port::new(0x60);
     let scancode: u8 = unsafe { port.read() };
 
