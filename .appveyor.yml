branches:
  only:
    - staging
    - trying
    - master
    - /post-.*/

# Appveyor configuration template for Rust using rustup for Rust installation
# https://github.com/starkat99/appveyor-rust

## Operating System (VM environment) ##

# Rust needs at least Visual Studio 2013 Appveyor OS for MSVC targets.
os: Visual Studio 2015

## Build Matrix ##
environment:
  matrix:

### MSVC Toolchains ###
  # Nightly 64-bit MSVC
    - channel: nightly
      target: x86_64-pc-windows-msvc
      MSYS_BITS: 64
  # Nightly 32-bit MSVC
    - channel: nightly
      target: i686-pc-windows-msvc
      MSYS_BITS: 32

### GNU Toolchains ###
  # Nightly 64-bit GNU
    - channel: nightly
      target: x86_64-pc-windows-gnu
      MSYS_BITS: 64
  # Nightly 32-bit GNU
    - channel: nightly
      target: i686-pc-windows-gnu
      MSYS_BITS: 32

cache:
  - '%USERPROFILE%\.cargo\bin'
  - '%USERPROFILE%\.cargo\.crates.toml'

## Install Script ##

# This is the most important part of the Appveyor configuration. This installs the version of Rust
# specified by the 'channel' and 'target' environment variables from the build matrix. This uses
# rustup to install Rust.
#
# For simple configurations, instead of using the build matrix, you can simply set the
# default-toolchain and default-host manually here.
install:
  - appveyor-retry appveyor DownloadFile https://win.rustup.rs/ -FileName rustup-init.exe
  - rustup-init -yv --default-toolchain %channel% --default-host %target%
  - set PATH=%PATH%;%USERPROFILE%\.cargo\bin
  - rustc -vV
  - cargo -vV

## Build Script ##

# 'cargo test' takes care of building for us, so disable Appveyor's build stage. This prevents
# the "directory does not contain a project or solution file" error.
build: false

before_test:
  - set PATH=C:\msys64\mingw%MSYS_BITS%\bin;C:\msys64\usr\bin;%PATH%
  # Fix undefined references to __acrt_iob_func()
  - sed -rie "s/#define std([[:alpha:]]+)[[:space:]]+\(__acrt_iob_func\(([[:digit:]]+)\)\)/#define std\1 (\&__iob_func()[\2])/" "C:\msys64\mingw64\x86_64-w64-mingw32\include\stdio.h"
  - sed -rie "s/#define std([[:alpha:]]+)[[:space:]]+\(__acrt_iob_func\(([[:digit:]]+)\)\)/#define std\1 (\&__iob_func()[\2])/" "C:\msys64\mingw32\i686-w64-mingw32\include\stdio.h"
  - rustup component add rust-src llvm-tools-preview
  - set RUST_BACKTRACE=1
  - if not exist %USERPROFILE%\.cargo\bin\cargo-install-latest.exe cargo install cargo-install-latest
  - cargo install-latest cargo-xbuild bootimage

test_script:
<<<<<<< HEAD
  - bootimage build
  - if %target%==x86_64-pc-windows-gnu cargo test
  - if %target%==x86_64-pc-windows-msvc cargo test
=======
  - cargo xbuild
  - cargo bootimage
>>>>>>> 70c24b76
<|MERGE_RESOLUTION|>--- conflicted
+++ resolved
@@ -73,11 +73,5 @@
   - cargo install-latest cargo-xbuild bootimage
 
 test_script:
-<<<<<<< HEAD
-  - bootimage build
-  - if %target%==x86_64-pc-windows-gnu cargo test
-  - if %target%==x86_64-pc-windows-msvc cargo test
-=======
   - cargo xbuild
-  - cargo bootimage
->>>>>>> 70c24b76
+  - cargo bootimage